--- conflicted
+++ resolved
@@ -45,21 +45,12 @@
     def 'test qsub headers' () {
 
         given:
-<<<<<<< HEAD
-=======
         def config
->>>>>>> 5a8947ba
         // mock process
         def proc = Mock(TaskProcessor)
 
         // process name
         proc.getName() >> 'task x y'
-<<<<<<< HEAD
-        // config
-        config.queue = 'my-queue'
-        config.name = 'task'
-=======
->>>>>>> 5a8947ba
 
         // LSF executor
         def executor = [:] as SgeExecutor
@@ -219,131 +210,6 @@
                 #$ -V
                 #$ -notify
                 #$ -q my-queue
-<<<<<<< HEAD
-                '''
-                .stripIndent().leftTrim()
-
-        when:
-        config.cpus = 1
-        then:
-        executor.getHeaders(task) == '''
-                #$ -wd /abc
-                #$ -N nf-task_x_y_2
-                #$ -o /dev/null
-                #$ -j y
-                #$ -terse
-                #$ -V
-                #$ -notify
-                #$ -q my-queue
-                #$ -l slots=1
-                '''
-                .stripIndent().leftTrim()
-
-
-        when:
-        config.cpus = 1
-        config.time = '10s '
-        config.clusterOptions = '-hard -alpha -beta'
-        then:
-        executor.getHeaders(task) == '''
-                #$ -wd /abc
-                #$ -N nf-task_x_y_2
-                #$ -o /dev/null
-                #$ -j y
-                #$ -terse
-                #$ -V
-                #$ -notify
-                #$ -q my-queue
-                #$ -l slots=1
-                #$ -l h_rt=00:00:10
-                #$ -hard -alpha -beta
-                '''
-                .stripIndent().leftTrim()
-
-
-
-        when:
-        config.cpus = 1
-        config.time = '10m'
-        config.memory = '1M'
-        config.remove('clusterOptions')
-        then:
-        executor.getHeaders(task) == '''
-                #$ -wd /abc
-                #$ -N nf-task_x_y_2
-                #$ -o /dev/null
-                #$ -j y
-                #$ -terse
-                #$ -V
-                #$ -notify
-                #$ -q my-queue
-                #$ -l slots=1
-                #$ -l h_rt=00:10:00
-                #$ -l virtual_free=1M
-                '''
-                .stripIndent().leftTrim()
-
-
-
-        when:
-        config.cpus = 1
-        config.penv = 'smp'
-        config.time = '2 m'
-        config.memory = '2 M'
-        then:
-        executor.getHeaders(task) == '''
-                #$ -wd /abc
-                #$ -N nf-task_x_y_2
-                #$ -o /dev/null
-                #$ -j y
-                #$ -terse
-                #$ -V
-                #$ -notify
-                #$ -q my-queue
-                #$ -pe smp 1
-                #$ -l h_rt=00:02:00
-                #$ -l virtual_free=2M
-                '''
-                .stripIndent().leftTrim()
-
-        when:
-        config.cpus = 2
-        config.penv = 'mpi'
-        config.time = '3 d'
-        config.memory = '3 g'
-        then:
-        executor.getHeaders(task) == '''
-                #$ -wd /abc
-                #$ -N nf-task_x_y_2
-                #$ -o /dev/null
-                #$ -j y
-                #$ -terse
-                #$ -V
-                #$ -notify
-                #$ -q my-queue
-                #$ -pe mpi 2
-                #$ -l h_rt=72:00:00
-                #$ -l virtual_free=3G
-                '''
-                .stripIndent().leftTrim()
-
-        when:
-        config.cpus = 4
-        config.penv = 'orte'
-        config.time = '1d3h'
-        config.memory = '4 GB '
-        then:
-        executor.getHeaders(task) == '''
-                #$ -wd /abc
-                #$ -N nf-task_x_y_2
-                #$ -o /dev/null
-                #$ -j y
-                #$ -terse
-                #$ -V
-                #$ -notify
-                #$ -q my-queue
-=======
->>>>>>> 5a8947ba
                 #$ -pe orte 4
                 #$ -l h_rt=27:00:00
                 #$ -l virtual_free=4G
